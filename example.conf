[DEFAULT]

#
# From ironic_inspector
#

# IP to listen on. (string value)
# Deprecated group/name - [discoverd]/listen_address
#listen_address = 0.0.0.0

# Port to listen on. (integer value)
# Deprecated group/name - [discoverd]/listen_port
#listen_port = 5050

# Authentication method used on the ironic-inspector API. Either
# "noauth" or "keystone" are currently valid options. "noauth" will
# disable all authentication. (string value)
# Allowed values: keystone, noauth
#auth_strategy = keystone

# DEPRECATED: use auth_strategy. (boolean value)
# Deprecated group/name - [discoverd]/authenticate
# This option is deprecated for removal.
# Its value may be silently ignored in the future.
#authenticate = <None>

# Timeout after which introspection is considered failed, set to 0 to
# disable. (integer value)
# Deprecated group/name - [discoverd]/timeout
#timeout = 3600

# For how much time (in seconds) to keep status information about
# nodes after introspection was finished for them. Default value is 1
# week. (integer value)
# Deprecated group/name - [discoverd]/node_status_keep_time
#node_status_keep_time = 604800

# Amount of time in seconds, after which repeat clean up of timed out
# nodes and old nodes status information. (integer value)
# Deprecated group/name - [discoverd]/clean_up_period
#clean_up_period = 60

# SSL Enabled/Disabled (boolean value)
#use_ssl = false

# Path to SSL certificate (string value)
#ssl_cert_path =

# Path to SSL key (string value)
#ssl_key_path =

# The green thread pool size. (integer value)
#max_concurrency = 1000

# Delay (in seconds) between two introspections. (integer value)
#introspection_delay = 5

# Only node with drivers matching this regular expression will be
# affected by introspection_delay setting. (string value)
#introspection_delay_drivers = ^.*_ssh$

#
# From oslo.log
#

# Print debugging output (set logging level to DEBUG instead of
# default INFO level). (boolean value)
#debug = false

# If set to false, will disable INFO logging level, making WARNING the
# default. (boolean value)
# This option is deprecated for removal.
# Its value may be silently ignored in the future.
#verbose = true

# The name of a logging configuration file. This file is appended to
# any existing logging configuration files. For details about logging
# configuration files, see the Python logging module documentation.
# (string value)
# Deprecated group/name - [DEFAULT]/log_config
#log_config_append = <None>

# DEPRECATED. A logging.Formatter log message format string which may
# use any of the available logging.LogRecord attributes. This option
# is deprecated.  Please use logging_context_format_string and
# logging_default_format_string instead. (string value)
#log_format = <None>

# Format string for %%(asctime)s in log records. Default: %(default)s
# . (string value)
#log_date_format = %Y-%m-%d %H:%M:%S

# (Optional) Name of log file to output to. If no default is set,
# logging will go to stdout. (string value)
# Deprecated group/name - [DEFAULT]/logfile
#log_file = <None>

# (Optional) The base directory used for relative --log-file paths.
# (string value)
# Deprecated group/name - [DEFAULT]/logdir
#log_dir = <None>

# Use syslog for logging. Existing syslog format is DEPRECATED and
# will be changed later to honor RFC5424. (boolean value)
#use_syslog = false

# (Optional) Enables or disables syslog rfc5424 format for logging. If
# enabled, prefixes the MSG part of the syslog message with APP-NAME
# (RFC5424). The format without the APP-NAME is deprecated in K, and
# will be removed in M, along with this option. (boolean value)
# This option is deprecated for removal.
# Its value may be silently ignored in the future.
#use_syslog_rfc_format = true

# Syslog facility to receive log lines. (string value)
#syslog_log_facility = LOG_USER

# Log output to standard error. (boolean value)
#use_stderr = true

# Format string to use for log messages with context. (string value)
#logging_context_format_string = %(asctime)s.%(msecs)03d %(process)d %(levelname)s %(name)s [%(request_id)s %(user_identity)s] %(instance)s%(message)s

# Format string to use for log messages without context. (string
# value)
#logging_default_format_string = %(asctime)s.%(msecs)03d %(process)d %(levelname)s %(name)s [-] %(instance)s%(message)s

# Data to append to log format when level is DEBUG. (string value)
#logging_debug_format_suffix = %(funcName)s %(pathname)s:%(lineno)d

# Prefix each line of exception output with this format. (string
# value)
#logging_exception_prefix = %(asctime)s.%(msecs)03d %(process)d ERROR %(name)s %(instance)s

# List of logger=LEVEL pairs. (list value)
#default_log_levels = amqp=WARN,amqplib=WARN,boto=WARN,qpid=WARN,sqlalchemy=WARN,suds=INFO,oslo.messaging=INFO,iso8601=WARN,requests.packages.urllib3.connectionpool=WARN,urllib3.connectionpool=WARN,websocket=WARN,requests.packages.urllib3.util.retry=WARN,urllib3.util.retry=WARN,keystonemiddleware=WARN,routes.middleware=WARN,stevedore=WARN,taskflow=WARN

# Enables or disables publication of error events. (boolean value)
#publish_errors = false

# The format for an instance that is passed with the log message.
# (string value)
#instance_format = "[instance: %(uuid)s] "

# The format for an instance UUID that is passed with the log message.
# (string value)
#instance_uuid_format = "[instance: %(uuid)s] "

# Enables or disables fatal status of deprecations. (boolean value)
#fatal_deprecations = false


[database]

#
# From oslo.db
#

# The file name to use with SQLite. (string value)
# Deprecated group/name - [DEFAULT]/sqlite_db
#sqlite_db = oslo.sqlite

# If True, SQLite uses synchronous mode. (boolean value)
# Deprecated group/name - [DEFAULT]/sqlite_synchronous
#sqlite_synchronous = true

# The back end to use for the database. (string value)
# Deprecated group/name - [DEFAULT]/db_backend
#backend = sqlalchemy

# The SQLAlchemy connection string to use to connect to the database.
# (string value)
# Deprecated group/name - [DEFAULT]/sql_connection
# Deprecated group/name - [DATABASE]/sql_connection
# Deprecated group/name - [sql]/connection
#connection = <None>

# The SQLAlchemy connection string to use to connect to the slave
# database. (string value)
#slave_connection = <None>

# The SQL mode to be used for MySQL sessions. This option, including
# the default, overrides any server-set SQL mode. To use whatever SQL
# mode is set by the server configuration, set this to no value.
# Example: mysql_sql_mode= (string value)
#mysql_sql_mode = TRADITIONAL

# Timeout before idle SQL connections are reaped. (integer value)
# Deprecated group/name - [DEFAULT]/sql_idle_timeout
# Deprecated group/name - [DATABASE]/sql_idle_timeout
# Deprecated group/name - [sql]/idle_timeout
#idle_timeout = 3600

# Minimum number of SQL connections to keep open in a pool. (integer
# value)
# Deprecated group/name - [DEFAULT]/sql_min_pool_size
# Deprecated group/name - [DATABASE]/sql_min_pool_size
#min_pool_size = 1

# Maximum number of SQL connections to keep open in a pool. (integer
# value)
# Deprecated group/name - [DEFAULT]/sql_max_pool_size
# Deprecated group/name - [DATABASE]/sql_max_pool_size
#max_pool_size = <None>

# Maximum number of database connection retries during startup. Set to
# -1 to specify an infinite retry count. (integer value)
# Deprecated group/name - [DEFAULT]/sql_max_retries
# Deprecated group/name - [DATABASE]/sql_max_retries
#max_retries = 10

# Interval between retries of opening a SQL connection. (integer
# value)
# Deprecated group/name - [DEFAULT]/sql_retry_interval
# Deprecated group/name - [DATABASE]/reconnect_interval
#retry_interval = 10

# If set, use this value for max_overflow with SQLAlchemy. (integer
# value)
# Deprecated group/name - [DEFAULT]/sql_max_overflow
# Deprecated group/name - [DATABASE]/sqlalchemy_max_overflow
#max_overflow = <None>

# Verbosity of SQL debugging information: 0=None, 100=Everything.
# (integer value)
# Deprecated group/name - [DEFAULT]/sql_connection_debug
#connection_debug = 0

# Add Python stack traces to SQL as comment strings. (boolean value)
# Deprecated group/name - [DEFAULT]/sql_connection_trace
#connection_trace = false

# If set, use this value for pool_timeout with SQLAlchemy. (integer
# value)
# Deprecated group/name - [DATABASE]/sqlalchemy_pool_timeout
#pool_timeout = <None>

# Enable the experimental use of database reconnect on connection
# lost. (boolean value)
#use_db_reconnect = false

# Seconds between retries of a database transaction. (integer value)
#db_retry_interval = 1

# If True, increases the interval between retries of a database
# operation up to db_max_retry_interval. (boolean value)
#db_inc_retry_interval = true

# If db_inc_retry_interval is set, the maximum seconds between retries
# of a database operation. (integer value)
#db_max_retry_interval = 10

# Maximum retries in case of connection error or deadlock error before
# error is raised. Set to -1 to specify an infinite retry count.
# (integer value)
#db_max_retries = 20


[discoverd]

#
# From ironic_inspector
#

# SQLite3 database to store nodes under introspection, required. Do
# not use :memory: here, it won't work. DEPRECATED: use
# [database]/connection. (string value)
# This option is deprecated for removal.
# Its value may be silently ignored in the future.
#database =


[firewall]

#
# From ironic_inspector
#

# Whether to manage firewall rules for PXE port. (boolean value)
# Deprecated group/name - [discoverd]/manage_firewall
#manage_firewall = true

# Interface on which dnsmasq listens, the default is for VM's. (string
# value)
# Deprecated group/name - [discoverd]/dnsmasq_interface
#dnsmasq_interface = br-ctlplane

# Amount of time in seconds, after which repeat periodic update of
# firewall. (integer value)
# Deprecated group/name - [discoverd]/firewall_update_period
#firewall_update_period = 15

# iptables chain name to use. (string value)
#firewall_chain = ironic-inspector


[ironic]

#
# From ironic_inspector
#

# Keystone authentication endpoint for accessing Ironic API. Use
# [keystone_authtoken]/auth_uri for keystone authentication. (string
# value)
# Deprecated group/name - [discoverd]/os_auth_url
#os_auth_url =

# User name for accessing Ironic API. Use
# [keystone_authtoken]/admin_user for keystone authentication. (string
# value)
# Deprecated group/name - [discoverd]/os_username
#os_username =

# Password for accessing Ironic API. Use
# [keystone_authtoken]/admin_password for keystone authentication.
# (string value)
# Deprecated group/name - [discoverd]/os_password
#os_password =

# Tenant name for accessing Ironic API. Use
# [keystone_authtoken]/admin_tenant_name for keystone authentication.
# (string value)
# Deprecated group/name - [discoverd]/os_tenant_name
#os_tenant_name =

# Keystone admin endpoint. DEPRECATED: use
# [keystone_authtoken]/identity_uri. (string value)
# Deprecated group/name - [discoverd]/identity_uri
# This option is deprecated for removal.
# Its value may be silently ignored in the future.
#identity_uri =

# Method to use for authentication: noauth or keystone. (string value)
# Allowed values: keystone, noauth
#auth_strategy = keystone

# Ironic API URL, used to set Ironic API URL when auth_strategy option
# is noauth to work with standalone Ironic without keystone. (string
# value)
#ironic_url = http://localhost:6385/

# Ironic service type. (string value)
#os_service_type = baremetal

# Ironic endpoint type. (string value)
#os_endpoint_type = internalURL

# Interval between retries in case of conflict error (HTTP 409).
# (integer value)
#retry_interval = 2

# Maximum number of retries in case of conflict error (HTTP 409).
# (integer value)
#max_retries = 30


[keystone_authtoken]

#
# From keystonemiddleware.auth_token
#

# Complete public Identity API endpoint. (string value)
#auth_uri = <None>

# API version of the admin Identity API endpoint. (string value)
#auth_version = <None>

# Do not handle authorization requests within the middleware, but
# delegate the authorization decision to downstream WSGI components.
# (boolean value)
#delay_auth_decision = false

# Request timeout value for communicating with Identity API server.
# (integer value)
#http_connect_timeout = <None>

# How many times are we trying to reconnect when communicating with
# Identity API Server. (integer value)
#http_request_max_retries = 3

# Env key for the swift cache. (string value)
#cache = <None>

# Required if identity server requires client certificate (string
# value)
#certfile = <None>

# Required if identity server requires client certificate (string
# value)
#keyfile = <None>

# A PEM encoded Certificate Authority to use when verifying HTTPs
# connections. Defaults to system CAs. (string value)
#cafile = <None>

# Verify HTTPS connections. (boolean value)
#insecure = false

# Directory used to cache files related to PKI tokens. (string value)
#signing_dir = <None>

# Optionally specify a list of memcached server(s) to use for caching.
# If left undefined, tokens will instead be cached in-process. (list
# value)
# Deprecated group/name - [DEFAULT]/memcache_servers
#memcached_servers = <None>

# In order to prevent excessive effort spent validating tokens, the
# middleware caches previously-seen tokens for a configurable duration
# (in seconds). Set to -1 to disable caching completely. (integer
# value)
#token_cache_time = 300

# Determines the frequency at which the list of revoked tokens is
# retrieved from the Identity service (in seconds). A high number of
# revocation events combined with a low cache duration may
# significantly reduce performance. (integer value)
#revocation_cache_time = 10

# (Optional) If defined, indicate whether token data should be
# authenticated or authenticated and encrypted. Acceptable values are
# MAC or ENCRYPT.  If MAC, token data is authenticated (with HMAC) in
# the cache. If ENCRYPT, token data is encrypted and authenticated in
# the cache. If the value is not one of these options or empty,
# auth_token will raise an exception on initialization. (string value)
#memcache_security_strategy = <None>

# (Optional, mandatory if memcache_security_strategy is defined) This
# string is used for key derivation. (string value)
#memcache_secret_key = <None>

# (Optional) Number of seconds memcached server is considered dead
# before it is tried again. (integer value)
#memcache_pool_dead_retry = 300

# (Optional) Maximum total number of open connections to every
# memcached server. (integer value)
#memcache_pool_maxsize = 10

# (Optional) Socket timeout in seconds for communicating with a
# memcached server. (integer value)
#memcache_pool_socket_timeout = 3

# (Optional) Number of seconds a connection to memcached is held
# unused in the pool before it is closed. (integer value)
#memcache_pool_unused_timeout = 60

# (Optional) Number of seconds that an operation will wait to get a
# memcached client connection from the pool. (integer value)
#memcache_pool_conn_get_timeout = 10

# (Optional) Use the advanced (eventlet safe) memcached client pool.
# The advanced pool will only work under python 2.x. (boolean value)
#memcache_use_advanced_pool = false

# (Optional) Indicate whether to set the X-Service-Catalog header. If
# False, middleware will not ask for service catalog on token
# validation and will not set the X-Service-Catalog header. (boolean
# value)
#include_service_catalog = true

# Used to control the use and type of token binding. Can be set to:
# "disabled" to not check token binding. "permissive" (default) to
# validate binding information if the bind type is of a form known to
# the server and ignore it if not. "strict" like "permissive" but if
# the bind type is unknown the token will be rejected. "required" any
# form of token binding is needed to be allowed. Finally the name of a
# binding method that must be present in tokens. (string value)
#enforce_token_bind = permissive

# If true, the revocation list will be checked for cached tokens. This
# requires that PKI tokens are configured on the identity server.
# (boolean value)
#check_revocations_for_cached = false

# Hash algorithms to use for hashing PKI tokens. This may be a single
# algorithm or multiple. The algorithms are those supported by Python
# standard hashlib.new(). The hashes will be tried in the order given,
# so put the preferred one first for performance. The result of the
# first hash will be stored in the cache. This will typically be set
# to multiple values only while migrating from a less secure algorithm
# to a more secure one. Once all the old tokens are expired this
# option should be set to a single value for better performance. (list
# value)
#hash_algorithms = md5

# Prefix to prepend at the beginning of the path. Deprecated, use
# identity_uri. (string value)
#auth_admin_prefix =

# Host providing the admin Identity API endpoint. Deprecated, use
# identity_uri. (string value)
#auth_host = 127.0.0.1

# Port of the admin Identity API endpoint. Deprecated, use
# identity_uri. (integer value)
#auth_port = 35357

# Protocol of the admin Identity API endpoint (http or https).
# Deprecated, use identity_uri. (string value)
#auth_protocol = https

# Complete admin Identity API endpoint. This should specify the
# unversioned root endpoint e.g. https://localhost:35357/ (string
# value)
#identity_uri = <None>

# This option is deprecated and may be removed in a future release.
# Single shared secret with the Keystone configuration used for
# bootstrapping a Keystone installation, or otherwise bypassing the
# normal authentication process. This option should not be used, use
# `admin_user` and `admin_password` instead. (string value)
#admin_token = <None>

# Service username. (string value)
#admin_user = <None>

# Service user password. (string value)
#admin_password = <None>

# Service tenant name. (string value)
#admin_tenant_name = admin


[processing]

#
# From ironic_inspector
#

# Which MAC addresses to add as ports during introspection. Possible
# values: all (all MAC addresses), active (MAC addresses of NIC with
# IP addresses), pxe (only MAC address of NIC node PXE booted from,
# falls back to "active" if PXE MAC is not supplied by the ramdisk).
# (string value)
# Allowed values: all, active, pxe
# Deprecated group/name - [discoverd]/add_ports
#add_ports = pxe

# Which ports (already present on a node) to keep after introspection.
# Possible values: all (do not delete anything), present (keep ports
# which MACs were present in introspection data), added (keep only
# MACs that we added during introspection). (string value)
# Allowed values: all, present, added
# Deprecated group/name - [discoverd]/keep_ports
#keep_ports = all

# Whether to overwrite existing values in node database. Disable this
# option to make introspection a non-destructive operation. (boolean
# value)
# Deprecated group/name - [discoverd]/overwrite_existing
#overwrite_existing = true

# Whether to enable setting IPMI credentials during introspection.
# This is an experimental and not well tested feature, use at your own
# risk. (boolean value)
# Deprecated group/name - [discoverd]/enable_setting_ipmi_credentials
#enable_setting_ipmi_credentials = false

# Comma-separated list of default hooks for processing pipeline. Hook
# 'scheduler' updates the node with the minimum properties required by
# the Nova scheduler. Hook 'validate_interfaces' ensures that valid
# NIC data was provided by the ramdisk.Do not exclude these two unless
# you really know what you're doing. (string value)
#default_processing_hooks = ramdisk_error,scheduler,validate_interfaces

# Comma-separated list of enabled hooks for processing pipeline. The
# default for this is $default_processing_hooks, hooks can be added
# before or after the defaults like this:
# "prehook,$default_processing_hooks,posthook". (string value)
# Deprecated group/name - [discoverd]/processing_hooks
#processing_hooks = $default_processing_hooks

# If set, logs from ramdisk will be stored in this directory. (string
# value)
# Deprecated group/name - [discoverd]/ramdisk_logs_dir
#ramdisk_logs_dir = <None>

# Whether to store ramdisk logs even if it did not return an error
# message (dependent upon "ramdisk_logs_dir" option being set).
# (boolean value)
# Deprecated group/name - [discoverd]/always_store_ramdisk_logs
#always_store_ramdisk_logs = false

<<<<<<< HEAD
# DEPRECATED: use add_ports. (boolean value)
#ports_for_inactive_interfaces = false
=======
# The name of the hook to run when inspector receives inspection
# information from a node it isn't already aware of. This hook is
# ignored by default. (string value)
#node_not_found_hook = <None>


[swift]

#
# From ironic_inspector.common.swift
#

# Maximum number of times to retry a Swift request, before failing.
# (integer value)
#max_retries = 2

# Number of seconds that the Swift object will last before being
# deleted. (set to 0 to never delete the object). (integer value)
#delete_after = 0

# Default Swift container to use when creating objects. (string value)
#container = ironic-inspector

# User name for accessing Swift API. (string value)
#username =

# Password for accessing Swift API. (string value)
#password =

# Tenant name for accessing Swift API. (string value)
#tenant_name =

# Keystone authentication API version (string value)
#os_auth_version = 2

# Keystone authentication URL (string value)
#os_auth_url =

# Swift service type. (string value)
#os_service_type = object-store

# Swift endpoint type. (string value)
#os_endpoint_type = internalURL
>>>>>>> cf58f63a
<|MERGE_RESOLUTION|>--- conflicted
+++ resolved
@@ -584,10 +584,6 @@
 # Deprecated group/name - [discoverd]/always_store_ramdisk_logs
 #always_store_ramdisk_logs = false
 
-<<<<<<< HEAD
-# DEPRECATED: use add_ports. (boolean value)
-#ports_for_inactive_interfaces = false
-=======
 # The name of the hook to run when inspector receives inspection
 # information from a node it isn't already aware of. This hook is
 # ignored by default. (string value)
@@ -630,5 +626,4 @@
 #os_service_type = object-store
 
 # Swift endpoint type. (string value)
-#os_endpoint_type = internalURL
->>>>>>> cf58f63a
+#os_endpoint_type = internalURL