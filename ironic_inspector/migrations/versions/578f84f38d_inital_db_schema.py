--- conflicted
+++ resolved
@@ -47,13 +47,9 @@
         'attributes',
         sa.Column('name', sa.String(255), primary_key=True),
         sa.Column('value', sa.String(255), primary_key=True),
-<<<<<<< HEAD
-        sa.Column('uuid', sa.String(36), sa.ForeignKey('nodes.uuid'))
-=======
         sa.Column('uuid', sa.String(36), sa.ForeignKey('nodes.uuid')),
         mysql_ENGINE='InnoDB',
         mysql_DEFAULT_CHARSET='UTF8'
->>>>>>> 7e868b62
     )
 
     op.create_table(
@@ -61,13 +57,9 @@
         sa.Column('uuid', sa.String(36), sa.ForeignKey('nodes.uuid'),
                   primary_key=True),
         sa.Column('name', sa.String(255), primary_key=True),
-<<<<<<< HEAD
-        sa.Column('value', sa.Text)
-=======
         sa.Column('value', sa.Text),
         mysql_ENGINE='InnoDB',
         mysql_DEFAULT_CHARSET='UTF8'
->>>>>>> 7e868b62
     )
 
 
