--- conflicted
+++ resolved
@@ -24,51 +24,6 @@
 except ImportError:
     pass
 
-<<<<<<< HEAD
-setup(
-    name = "ironic-discoverd",
-    version = __version__,
-    description = open('README.rst', 'r').readline().strip(),
-    author = "Dmitry Tantsur",
-    author_email = "dtantsur@redhat.com",
-    url = "https://pypi.python.org/pypi/ironic-discoverd",
-    packages = ['ironic_discoverd', 'ironic_discoverd.plugins',
-                'ironic_discoverd.test', 'ironic_discoverd.common'],
-    install_requires = install_requires,
-    entry_points = {
-        'console_scripts': [
-            "ironic-discoverd = ironic_discoverd.main:main",
-        ],
-        'ironic_discoverd.hooks': [
-            "scheduler = ironic_discoverd.plugins.standard:SchedulerHook",
-            "validate_interfaces = ironic_discoverd.plugins.standard:ValidateInterfacesHook",
-            "ramdisk_error = ironic_discoverd.plugins.standard:RamdiskErrorHook",
-            "example = ironic_discoverd.plugins.example:ExampleProcessingHook",
-            "edeploy = ironic_discoverd.plugins.edeploy:eDeployHook",
-            "root_device_hint = ironic_discoverd.plugins.root_device_hint:RootDeviceHintHook",
-        ],
-        'openstack.cli.extension': [
-            'baremetal-introspection = ironic_discoverd.shell',
-        ],
-        'openstack.baremetal_introspection.v1': [
-            "baremetal_introspection_start = ironic_discoverd.shell:StartCommand",
-            "baremetal_introspection_status = ironic_discoverd.shell:StatusCommand",
-        ],
-        'oslo.config.opts': [
-            "ironic_discoverd = ironic_discoverd.conf:list_opts",
-        ],
-    },
-    classifiers = [
-        'Development Status :: 5 - Production/Stable',
-        'Environment :: OpenStack',
-        'Intended Audience :: System Administrators',
-        'License :: OSI Approved :: Apache Software License',
-        'Operating System :: POSIX',
-    ],
-    license = 'APL 2.0',
-)
-=======
 setuptools.setup(
     setup_requires=['pbr>=1.3'],
-    pbr=True)
->>>>>>> cf58f63a
+    pbr=True)